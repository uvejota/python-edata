--- conflicted
+++ resolved
@@ -1,269 +1,161 @@
-import logging
-from datetime import datetime, timedelta
-from dateutil.relativedelta import relativedelta
-from edata.connectors import *
-from edata.processors import *
-import asyncio
-
-_LOGGER = logging.getLogger(__name__)
-logging.basicConfig(level=logging.INFO)
-
-<<<<<<< HEAD
-PLATFORMS = ['datadis', 'edistribucion']
-=======
-PLATFORMS = ['datadis']
->>>>>>> dfc8e65f
-ATTRIBUTES = {
-    "cups": None,
-    "contract_p1_kW": 'kW',
-    "contract_p2_kW": 'kW',
-<<<<<<< HEAD
-    "today_kWh": 'kWh',
-    "today_p1_kWh": 'kWh',
-    "today_p2_kWh": 'kWh',
-    "today_p3_kWh": 'kWh',
-=======
->>>>>>> dfc8e65f
-    "yesterday_kWh": 'kWh',
-    "yesterday_p1_kWh": 'kWh',
-    "yesterday_p2_kWh": 'kWh',
-    "yesterday_p3_kWh": 'kWh',
-    "month_kWh": 'kWh',
-    "month_daily_kWh": 'kWh',
-    "month_days": 'd',
-    "month_p1_kWh": 'kWh',
-    "month_p2_kWh": 'kWh',
-    "month_p3_kWh": 'kWh',
-    "last_month_kWh": 'kWh',
-    "last_month_daily_kWh": 'kWh',
-    "last_month_days_kWh": 'd',
-    "last_month_p1_kWh": 'kWh',
-    "last_month_p2_kWh": 'kWh',
-    "last_month_p3_kWh": 'kWh',
-    "max_power_kW": 'kW',
-    "max_power_date": None,
-    "max_power_mean_kW": 'kW',
-    "max_power_90perc_kW": 'kW'
-}
-
-class PlatformError(Exception):
-
-    def __init__(self, message):
-        self.message = message
-
-    def __str__(self) -> str:
-        return f'{self.message}'
-
-class ReportHelper ():
-
-    data = {}
-    attributes = {}
-
-    def __init__(self, platform, username, password, cups) -> None:
-<<<<<<< HEAD
-        _LOGGER.debug ('ReportHelper: initializing')
-        self.__cups = cups
-        self.__loop = None
-        if platform == 'datadis':
-            self.__conn = DatadisConnector (username, password)
-        elif platform == 'edistribucion':
-            self.__conn = EdistribucionConnector (username, password)
-        else:
-            raise PlatformError (f'platform {platform} not supported, valid options are {PLATFORMS}')
-
-    def async_update (self, date_from=datetime(1970, 1, 1), date_to=datetime.today()):
-        _LOGGER.debug ('ReportHelper: requesting an async update')
-        if self.__loop is None:
-            self.__loop = asyncio.get_event_loop()
-        self.__loop.run_in_executor(None, self.update, *[date_from, date_to])
-
-    def update (self, date_from=datetime(1970, 1, 1), date_to=datetime.today()):
-        _LOGGER.debug ('ReportHelper: requesting an update')
-        if (self.update_data (self.__cups, date_from, date_to)):
-            self.update_attr ()
-
-    def update_data (self, cups, date_from=None, date_to=None):
-        _LOGGER.debug ('ReportHelper: updating data')
-        changed = False
-        self.__conn.update (cups, date_from, date_to)
-        if self.__conn.data is not None and self.data != self.__conn.data:
-            self.data = self.__conn.data
-            changed = True
-        return changed
-
-    def update_attr (self):
-        _LOGGER.debug ('ReportHelper: updating attributes')
-
-        self.update_attr_supplies ()
-        self.update_attr_contracts ()
-        self.update_attr_consumptions ()
-        self.update_attr_maximeter ()
-
-        _LOGGER.debug ('ReportHelper: rounding attributes')
-=======
-        self._cups = cups
-        self._loop = None
-
-        if platform == 'datadis':
-            self._conn = DatadisConnector (username, password)
-        else:
-            raise PlatformError (f'platform {platform} not supported, valid options are {PLATFORMS}')
-
-        for x in ATTRIBUTES:
-            self.attributes[x] = None
-
-    async def async_update (self):
-        if self._loop is None:
-            self._loop = asyncio.get_event_loop()
-        self._loop.run_in_executor(None, self.update)
-
-    def update (self):
-        date_from = datetime (
-                datetime.today ().year, 
-                datetime.today ().month, 
-                1, 0, 0, 0
-            ) - relativedelta (months=12)
-        date_to = datetime.today()
-        if self.update_data (self._cups, date_from, date_to):
-            self.data = self._conn.data
-            self.update_attributes ()
-
-    def update_data (self, cups, date_from=None, date_to=None):
-        updated = False
-        try:
-            updated = self._conn.update (cups, date_from, date_to)
-        except Exception as e:
-            _LOGGER.error (f"unhandled exception while updating data for CUPS {cups[-4:]}")
-            _LOGGER.exception (e)
-        return updated
-
-    def update_attributes (self):
-        for f in [self.update_attr_supplies, self.update_attr_contracts, self.update_attr_consumptions, self.update_attr_maximeter]:
-            try:
-                f()
-            except Exception as e:
-                _LOGGER.error (f"unhandled exception while updating attributes")
-                _LOGGER.exception (e)
-
->>>>>>> dfc8e65f
-        for a in self.attributes:
-            if a in ATTRIBUTES and ATTRIBUTES[a] is not None:
-                self.attributes[a] = round(self.attributes[a], 2) if self.attributes[a] is not None else '-'
-
-    def update_attr_supplies (self):
-        for i in self.data['supplies']:
-<<<<<<< HEAD
-            if i['cups'] == self.__cups:
-                self.attributes['cups'] = self.__cups
-=======
-            if i['cups'] == self._cups:
-                self.attributes['cups'] = self._cups
->>>>>>> dfc8e65f
-                break
-
-    def update_attr_contracts (self):
-        for i in self.data['contracts']:
-            if i['date_end'] is None:
-<<<<<<< HEAD
-                self.attributes['contract_p1_kW'] = i['power_p1']
-                self.attributes['contract_p2_kW'] = i['power_p2']
-                break
-
-    def update_attr_consumptions (self):
-
-=======
-                self.attributes['contract_p1_kW'] = i.get('power_p1', None)
-                self.attributes['contract_p2_kW'] = i.get('power_p2', None)
-                break
-
-    def update_attr_consumptions (self):        
->>>>>>> dfc8e65f
-        processor = ConsumptionProcessor (self.data['consumptions'])
-
-        today_starts = datetime (
-            datetime.today ().year, 
-            datetime.today ().month, 
-            datetime.today ().day, 0, 0, 0
-        )
-        
-<<<<<<< HEAD
-        # update today
-        a = processor.get_stats (today_starts, today_starts + timedelta (days=1))
-        self.attributes["today_kWh"] = a['total_kWh']
-        self.attributes["today_p1_kWh"] = a['p1_kWh']
-        self.attributes["today_p2_kWh"] = a['p2_kWh']
-        self.attributes["today_p3_kWh"] = a['p3_kWh']
-
-        # update yesterday
-        a = processor.get_stats (today_starts-timedelta(days=1), today_starts)
-        self.attributes["yesterday_kWh"] = a['total_kWh']
-        self.attributes["yesterday_p1_kWh"] = a['p1_kWh']
-        self.attributes["yesterday_p2_kWh"] = a['p2_kWh']
-        self.attributes["yesterday_p3_kWh"] = a['p3_kWh']
-=======
-        # update yesterday
-        a = processor.get_stats (today_starts-timedelta(days=1), today_starts)
-        self.attributes["yesterday_kWh"] = a.get('total_kWh', None)
-        self.attributes["yesterday_p1_kWh"] = a.get('p1_kWh', None)
-        self.attributes["yesterday_p2_kWh"] = a.get('p2_kWh', None)
-        self.attributes["yesterday_p3_kWh"] = a.get('p3_kWh', None)
->>>>>>> dfc8e65f
-
-        cycle_starts = datetime (
-            datetime.today ().year, 
-            datetime.today ().month, 1, 0, 0, 0
-        )
-
-        # update current cycle
-        a = processor.get_stats (cycle_starts, cycle_starts + relativedelta(months=1))
-<<<<<<< HEAD
-        self.attributes["month_kWh"] = a['total_kWh']
-        self.attributes["month_days"] = a['days']
-        self.attributes["month_daily_kWh"] = a['daily_kWh']
-        self.attributes["month_p1_kWh"] = a['p1_kWh']
-        self.attributes["month_p2_kWh"] = a['p2_kWh']
-        self.attributes["month_p3_kWh"] = a['p3_kWh']
-
-        # update last cycle
-        a = processor.get_stats (cycle_starts - relativedelta (months=1), cycle_starts)
-        self.attributes["last_month_kWh"] = a['total_kWh']
-        self.attributes["last_month_days_kWh"] = a['days']
-        self.attributes["last_month_daily_kWh"] = a['daily_kWh']
-        self.attributes["last_month_p1_kWh"] = a['p1_kWh']
-        self.attributes["last_month_p2_kWh"] = a['p2_kWh']
-        self.attributes["last_month_p3_kWh"] = a['p3_kWh']
-=======
-        self.attributes["month_kWh"] = a.get('total_kWh', None)
-        self.attributes["month_days"] = a.get('days', None)
-        self.attributes["month_daily_kWh"] = a.get('daily_kWh', None)
-        self.attributes["month_p1_kWh"] = a.get('p1_kWh', None)
-        self.attributes["month_p2_kWh"] = a.get('p2_kWh', None)
-        self.attributes["month_p3_kWh"] = a.get('p3_kWh', None)
-
-        # update last cycle
-        a = processor.get_stats (cycle_starts - relativedelta (months=1), cycle_starts)
-        self.attributes["last_month_kWh"] = a.get('total_kWh', None)
-        self.attributes["last_month_days_kWh"] = a.get('days', None)
-        self.attributes["last_month_daily_kWh"] = a.get('daily_kWh', None)
-        self.attributes["last_month_p1_kWh"] = a.get('p1_kWh', None)
-        self.attributes["last_month_p2_kWh"] = a.get('p2_kWh', None)
-        self.attributes["last_month_p3_kWh"] = a.get('p3_kWh', None)
->>>>>>> dfc8e65f
-
-    def update_attr_maximeter (self):
-        processor = MaximeterProcessor (self.data['maximeter'])
-        a = processor.get_stats (datetime.today() - timedelta(days=365), datetime.today())
-<<<<<<< HEAD
-        self.attributes['max_power_kW'] = a['peak_kW']
-        self.attributes['max_power_date'] = a['peak_date']
-        self.attributes['max_power_mean_kW'] = a['peak_mean_kWh']
-        self.attributes['max_power_90perc_kW'] = a['peak_tile90_kWh']
-=======
-        self.attributes['max_power_kW'] = a.get('peak_kW', None)
-        self.attributes['max_power_date'] = a.get('peak_date', None)
-        self.attributes['max_power_mean_kW'] = a.get('peak_mean_kWh', None)
-        self.attributes['max_power_90perc_kW'] = a.get('peak_tile90_kWh', None)
->>>>>>> dfc8e65f
-
-    def __str__(self) -> str:
+import logging
+from datetime import datetime, timedelta
+from dateutil.relativedelta import relativedelta
+from edata.connectors import *
+from edata.processors import *
+import asyncio
+
+_LOGGER = logging.getLogger(__name__)
+logging.basicConfig(level=logging.INFO)
+
+PLATFORMS = ['datadis']
+ATTRIBUTES = {
+    "cups": None,
+    "contract_p1_kW": 'kW',
+    "contract_p2_kW": 'kW',
+    "yesterday_kWh": 'kWh',
+    "yesterday_p1_kWh": 'kWh',
+    "yesterday_p2_kWh": 'kWh',
+    "yesterday_p3_kWh": 'kWh',
+    "month_kWh": 'kWh',
+    "month_daily_kWh": 'kWh',
+    "month_days": 'd',
+    "month_p1_kWh": 'kWh',
+    "month_p2_kWh": 'kWh',
+    "month_p3_kWh": 'kWh',
+    "last_month_kWh": 'kWh',
+    "last_month_daily_kWh": 'kWh',
+    "last_month_days_kWh": 'd',
+    "last_month_p1_kWh": 'kWh',
+    "last_month_p2_kWh": 'kWh',
+    "last_month_p3_kWh": 'kWh',
+    "max_power_kW": 'kW',
+    "max_power_date": None,
+    "max_power_mean_kW": 'kW',
+    "max_power_90perc_kW": 'kW'
+}
+
+class PlatformError(Exception):
+
+    def __init__(self, message):
+        self.message = message
+
+    def __str__(self) -> str:
+        return f'{self.message}'
+
+class ReportHelper ():
+
+    data = {}
+    attributes = {}
+
+    def __init__(self, platform, username, password, cups) -> None:
+        self._cups = cups
+        self._loop = None
+
+        if platform == 'datadis':
+            self._conn = DatadisConnector (username, password)
+        else:
+            raise PlatformError (f'platform {platform} not supported, valid options are {PLATFORMS}')
+
+        for x in ATTRIBUTES:
+            self.attributes[x] = None
+
+    async def async_update (self):
+        if self._loop is None:
+            self._loop = asyncio.get_event_loop()
+        self._loop.run_in_executor(None, self.update)
+
+    def update (self):
+        date_from = datetime (
+                datetime.today ().year, 
+                datetime.today ().month, 
+                1, 0, 0, 0
+            ) - relativedelta (months=12)
+        date_to = datetime.today()
+        if self.update_data (self._cups, date_from, date_to):
+            self.data = self._conn.data
+            self.update_attributes ()
+
+    def update_data (self, cups, date_from=None, date_to=None):
+        updated = False
+        try:
+            updated = self._conn.update (cups, date_from, date_to)
+        except Exception as e:
+            _LOGGER.error (f"unhandled exception while updating data for CUPS {cups[-4:]}")
+            _LOGGER.exception (e)
+        return updated
+
+    def update_attributes (self):
+        for f in [self.update_attr_supplies, self.update_attr_contracts, self.update_attr_consumptions, self.update_attr_maximeter]:
+            try:
+                f()
+            except Exception as e:
+                _LOGGER.error (f"unhandled exception while updating attributes")
+                _LOGGER.exception (e)
+
+        for a in self.attributes:
+            if a in ATTRIBUTES and ATTRIBUTES[a] is not None:
+                self.attributes[a] = round(self.attributes[a], 2) if self.attributes[a] is not None else '-'
+
+    def update_attr_supplies (self):
+        for i in self.data['supplies']:
+            if i['cups'] == self._cups:
+                self.attributes['cups'] = self._cups
+                break
+
+    def update_attr_contracts (self):
+        for i in self.data['contracts']:
+            if i['date_end'] is None:
+                self.attributes['contract_p1_kW'] = i.get('power_p1', None)
+                self.attributes['contract_p2_kW'] = i.get('power_p2', None)
+                break
+
+    def update_attr_consumptions (self):        
+        processor = ConsumptionProcessor (self.data['consumptions'])
+
+        today_starts = datetime (
+            datetime.today ().year, 
+            datetime.today ().month, 
+            datetime.today ().day, 0, 0, 0
+        )
+        
+        # update yesterday
+        a = processor.get_stats (today_starts-timedelta(days=1), today_starts)
+        self.attributes["yesterday_kWh"] = a.get('total_kWh', None)
+        self.attributes["yesterday_p1_kWh"] = a.get('p1_kWh', None)
+        self.attributes["yesterday_p2_kWh"] = a.get('p2_kWh', None)
+        self.attributes["yesterday_p3_kWh"] = a.get('p3_kWh', None)
+
+        cycle_starts = datetime (
+            datetime.today ().year, 
+            datetime.today ().month, 1, 0, 0, 0
+        )
+
+        # update current cycle
+        a = processor.get_stats (cycle_starts, cycle_starts + relativedelta(months=1))
+        self.attributes["month_kWh"] = a.get('total_kWh', None)
+        self.attributes["month_days"] = a.get('days', None)
+        self.attributes["month_daily_kWh"] = a.get('daily_kWh', None)
+        self.attributes["month_p1_kWh"] = a.get('p1_kWh', None)
+        self.attributes["month_p2_kWh"] = a.get('p2_kWh', None)
+        self.attributes["month_p3_kWh"] = a.get('p3_kWh', None)
+
+        # update last cycle
+        a = processor.get_stats (cycle_starts - relativedelta (months=1), cycle_starts)
+        self.attributes["last_month_kWh"] = a.get('total_kWh', None)
+        self.attributes["last_month_days_kWh"] = a.get('days', None)
+        self.attributes["last_month_daily_kWh"] = a.get('daily_kWh', None)
+        self.attributes["last_month_p1_kWh"] = a.get('p1_kWh', None)
+        self.attributes["last_month_p2_kWh"] = a.get('p2_kWh', None)
+        self.attributes["last_month_p3_kWh"] = a.get('p3_kWh', None)
+
+    def update_attr_maximeter (self):
+        processor = MaximeterProcessor (self.data['maximeter'])
+        a = processor.get_stats (datetime.today() - timedelta(days=365), datetime.today())
+        self.attributes['max_power_kW'] = a.get('peak_kW', None)
+        self.attributes['max_power_date'] = a.get('peak_date', None)
+        self.attributes['max_power_mean_kW'] = a.get('peak_mean_kWh', None)
+        self.attributes['max_power_90perc_kW'] = a.get('peak_tile90_kWh', None)
+
+    def __str__(self) -> str:
         return '\n'.join([f'{i}: {self.attributes[i]}' for i in self.attributes])